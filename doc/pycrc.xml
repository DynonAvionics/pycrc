<?xml version='1.0'?>
<!DOCTYPE refentry PUBLIC "-//OASIS//DTD DocBook XML V4.4//EN"
                    "http://www.oasis-open.org/docbook/xml/4.5/docbookx.dtd" [
<!ENTITY project_name       "pycrc">
<!ENTITY project_version    "0.7.12">
<!ENTITY project_homepage   "http://www.tty1.net/pycrc/">
<!ENTITY project_models     "http://www.tty1.net/pycrc/crc-models_en.html">
<!ENTITY date               "2013-01-02">
<!ENTITY author_firstname   "Thomas">
<!ENTITY author_surname     "Pircher">
<!ENTITY author_email       "tehpeh@gmx.net">
<!ENTITY bit-by-bit         "bit-by-bit">
<!ENTITY bbb                "bbb">
<!ENTITY bit-by-bit-fast    "bit-by-bit-fast">
<!ENTITY bbf                "bbf">
<!ENTITY bitwise-expression "bitwise-expression">
<!ENTITY bwe                "bwe">
<!ENTITY table-driven       "table-driven">
<!ENTITY tbl                "tbl">
<!ENTITY width          "Width">
<!ENTITY poly           "Polynomial">
<!ENTITY reflect_in     "ReflectIn">
<!ENTITY xor_in         "XorIn">
<!ENTITY reflect_out    "ReflectOut">
<!ENTITY xor_out        "XorOut">
<!ENTITY check          "Check">
]>

<refentry id="&project_name;">

    <refentryinfo>
        <title>&project_name;</title>
        <productname>&project_name;</productname>
        <productnumber>&project_version;</productnumber>
        <author>
            <firstname>&author_firstname;</firstname>
            <surname>&author_surname;</surname>
            <contrib>Author of &project_name; and this manual page.</contrib>
            <email>&author_email;</email>
        </author>
        <date>&date;</date>
    </refentryinfo>

    <refmeta>
        <refentrytitle>&project_name;</refentrytitle>
        <manvolnum>1</manvolnum>
    </refmeta>

    <refnamediv>
        <refname>&project_name;</refname>
        <refpurpose>a free, easy to use Cyclic Redundancy Check (CRC) calculator and C source code generator.</refpurpose>
    </refnamediv>

    <refsynopsisdiv>
        <cmdsynopsis>
            <command>python pycrc.py</command>
            <arg>OPTIONS</arg>
        </cmdsynopsis>
    </refsynopsisdiv>

    <refsect1><title>Description</title>
        <para>
            <ulink url="&project_homepage;">&project_name;</ulink>
            is a CRC reference implementation in Python and a C source code generator for parametrised CRC models.
            The generated C source code can be optimised for simplicity,
            speed or small memory footprint, as required on small embedded systems.

            The following operations are implemented:
            <itemizedlist>
                <listitem>
                    <para>calculate the checksum of a string (ASCII or hex)</para>
                </listitem>
                <listitem>
                    <para>calculate the checksum of a file</para>
                </listitem>
                <listitem>
                    <para>generate the header and source files for a C implementation.</para>
                </listitem>
            </itemizedlist>
        </para>
        <para>
            &project_name; supports the following variants of the CRC algorithm:
            <itemizedlist>
                <listitem>
                    <para><replaceable>&bit-by-bit;</replaceable> or <replaceable>&bbb;</replaceable>:
                        the basic algorithm which operates individually on every bit of the augmented message
                        (i.e. the input data with <replaceable>&width;</replaceable> zero bits added at the end).
                        This algorithm is a straightforward implementation of the basic polynomial division and
                        is the easiest one to understand, but it is also the slowest one among all possible
                        variants.
                    </para>
                </listitem>
                <listitem>
                    <para><replaceable>&bit-by-bit-fast;</replaceable> or <replaceable>&bbf;</replaceable>:
                        a variation of the simple <replaceable>&bit-by-bit;</replaceable> algorithm.
                        This algorithm still iterates over every bit of the message, but does not augment
                        it (does not add <replaceable>&width;</replaceable> zero bits at the end).
                        It gives the same result as the <replaceable>&bit-by-bit;</replaceable> method by
                        carefully choosing the <replaceable>&xor_in;</replaceable> value of the algorithm.
                        This method might be a good choice for embedded platforms, where code space is more
                        important than execution speed.
                    </para>
                </listitem>
                <listitem>
<<<<<<< HEAD
                    <para>
                        <replaceable>&bitwise-expression;</replaceable> or <replaceable>&bwe;</replaceable>:
                        calculates the CRC byte-wise using bitwise expressions (such as binary and, not, xor, bit-shifts etc).
                        This algorithm uses the same approach as the <replaceable>&table-driven;</replaceable> variant, but uses a logical operations instead
                        of a lookup-table. It is slightly slower than the <replaceable>&table-driven;</replaceable> algorithm, but without the overhead
                        of a lookup-table.
                    </para>
                    <para>
                        This is an experimental feature and will in most cases result in a slower and bigger binary than any other algorithm.
                        This option is only valid for code generation, not for checking strings or files.
                        It can take a long time to generate the output for models with a big &width; parameter.
                        Use with care.
                    </para>
                </listitem>
                <listitem>
                    <para>
                        <replaceable>&table-driven;</replaceable> or <replaceable>&tbl;</replaceable>: the standard table driven algorithm.
                        This is the fastest variant because it operates on one byte at a time, as opposed to bits, and uses a look-up table of 256 elements, 
                        which might not be feasible for small embedded systems, though. Anyway, the number of elements in the look-up table can be reduced by 
                        means of the <option>--table-idx-width</option> command line switch. By using 4 bits (16 elements in the look-up table) a significant 
                        speed-up can be measured with respect to the <replaceable>&bit-by-bit;</replaceable> or <replaceable>&bit-by-bit-fast;</replaceable>
                        algorithms.
=======
                    <para><replaceable>&table-driven;</replaceable> or <replaceable>&tbl;</replaceable>:
                        the standard table driven algorithm.
                        This is the fastest variant because it operates on one byte at a time, as opposed to one
                        bit at the time.
                        This method uses a look-up table (usually of 256 elements), which might not be acceptable
                        for small embedded systems. The number of elements in the look-up table can be reduced
                        with the <option>--table-idx-width</option> command line switch.
                        The value of 4 bits for the table index (16 elements in the look-up table) can be a good
                        compromise between execution speed and code size.
>>>>>>> b9e54428
                    </para>
                </listitem>
            </itemizedlist>
        </para>
    </refsect1>

    <refsect1><title>Options</title>
    <variablelist>
        <varlistentry>
            <term>
                <option>--version</option>
            </term>
            <listitem>
                <para>show the program version number and exit.</para>
            </listitem>
        </varlistentry>
        <varlistentry>
            <term>
                <option>-h</option>
            </term>
            <term>
                <option>--help</option>
            </term>
            <listitem>
                <para>show this help message and exit.</para>
            </listitem>
        </varlistentry>
        <varlistentry>
            <term>
                <option>--verbose</option>
            </term>
            <listitem>
                <para>be more verbose; in particular, print the value of the parameters and the chosen model to <filename>stdout</filename>.</para>
            </listitem>
        </varlistentry>
        <varlistentry>
            <term>
                <option>--check-string=</option><replaceable>STRING</replaceable>
            </term>
            <listitem>
                <para>calculate the checksum of a string (default: <quote><replaceable>123456789</replaceable></quote>).</para>
            </listitem>
        </varlistentry>
        <varlistentry>
            <term>
                <option>--check-hexstring=</option><replaceable>STRING</replaceable>
            </term>
            <listitem>
                <para>calculate the checksum of a hexadecimal number string.</para>
            </listitem>
        </varlistentry>
        <varlistentry>
            <term>
                <option>--check-file=</option><replaceable>FILE</replaceable>
            </term>
            <listitem>
                <para>calculate the checksum of a file.</para>
            </listitem>
        </varlistentry>
        <varlistentry>
            <term>
                <option>--generate=</option><replaceable>CODE</replaceable>
            </term>
            <listitem>
                <para>generate C source code; choose the type from {<replaceable>h</replaceable>,
                <replaceable>c</replaceable>, <replaceable>c-main</replaceable>, <replaceable>table</replaceable>}.</para>
            </listitem>
        </varlistentry>
        <varlistentry>
            <term>
                <option>--std=</option><replaceable>STD</replaceable>
            </term>
            <listitem>
                <para>specify the C dialect of the generated code from {C89, ANSI, C99}.</para>
            </listitem>
        </varlistentry>
        <varlistentry>
            <term>
                <option>--algorithm=</option><replaceable>ALGO</replaceable>
            </term>
            <listitem>
                <para>choose an algorithm from {<replaceable>bit-by-bit</replaceable>, <replaceable>bbb</replaceable>,
                <replaceable>bit-by-bit-fast</replaceable>, <replaceable>bbf</replaceable>,
                <replaceable>bitwise-expression</replaceable>, <replaceable>bwe</replaceable>,
                <replaceable>table-driven</replaceable>, <replaceable>tbl</replaceable>,
                <replaceable>all</replaceable>}.</para>
            </listitem>
        </varlistentry>
        <varlistentry>
            <term>
                <option>--model=</option><replaceable>MODEL</replaceable>
            </term>
            <listitem>
                <para>choose a parameter set from
                   {<replaceable>crc-5</replaceable>,
                    <replaceable>crc-8</replaceable>,
                    <replaceable>dallas-1-wire</replaceable>,
                    <replaceable>crc-12-3gpp</replaceable>,
                    <replaceable>crc-15</replaceable>,
                    <replaceable>crc-16</replaceable>,
                    <replaceable>crc-16-usb</replaceable>,
                    <replaceable>crc-16-modbus</replaceable>,
                    <replaceable>crc-16-genibus</replaceable>,
                    <replaceable>ccitt</replaceable>,
                    <replaceable>r-crc-16</replaceable>,
                    <replaceable>kermit</replaceable>,
                    <replaceable>x-25</replaceable>,
                    <replaceable>xmodem</replaceable>,
                    <replaceable>zmodem</replaceable>,
                    <replaceable>crc-24</replaceable>,
                    <replaceable>crc-32</replaceable>,
                    <replaceable>crc-32c</replaceable>,
                    <replaceable>crc-32-mpeg</replaceable>,
                    <replaceable>crc-32-bzip2</replaceable>,
                    <replaceable>posix</replaceable>,
                    <replaceable>jam</replaceable>,
                    <replaceable>xfer</replaceable>,
                    <replaceable>crc-64</replaceable>,
                    <replaceable>crc-64-jones</replaceable>,
                    <replaceable>crc-64-xz</replaceable>}.</para>
            </listitem>
        </varlistentry>
        <varlistentry>
            <term>
                <option>--width=</option><replaceable>NUM</replaceable>
            </term>
            <listitem>
                <para>use <replaceable>NUM</replaceable> bits in the <replaceable>&poly;</replaceable>.</para>
            </listitem>
        </varlistentry>
        <varlistentry>
            <term>
                <option>--poly=</option><replaceable>HEX</replaceable>
            </term>
            <listitem>
                <para>use <replaceable>HEX</replaceable> as <replaceable>&poly;</replaceable>.</para>
            </listitem>
        </varlistentry>
        <varlistentry>
            <term>
                <option>--reflect-in=</option><replaceable>BOOL</replaceable>
            </term>
            <listitem>
                <para>reflect the octets in the input message.</para>
            </listitem>
        </varlistentry>
        <varlistentry>
            <term>
                <option>--xor-in=</option><replaceable>HEX</replaceable>
            </term>
            <listitem>
                <para>use <replaceable>HEX</replaceable> as initial value.</para>
            </listitem>
        </varlistentry>
        <varlistentry>
            <term>
                <option>--reflect-out=</option><replaceable>BOOL</replaceable>
            </term>
            <listitem>
                <para>reflect the resulting checksum before applying the &xor_out; value.</para>
            </listitem>
        </varlistentry>
        <varlistentry>
            <term>
                <option>--xor-out=</option><replaceable>HEX</replaceable>
            </term>
            <listitem>
                <para>xor the final CRC value with <replaceable>HEX</replaceable>.</para>
            </listitem>
        </varlistentry>
        <varlistentry>
            <term>
                <option>--table-idx-width=</option><replaceable>NUM</replaceable>
            </term>
            <listitem>
                <para>use <replaceable>NUM</replaceable> bits to index the CRC table;
                    <replaceable>NUM</replaceable> must be one of the values
                    {<replaceable>1</replaceable>, <replaceable>2</replaceable>,
                    <replaceable>4</replaceable>, <replaceable>8</replaceable>}.</para>
            </listitem>
        </varlistentry>
        <varlistentry>
            <term>
                <option>--symbol-prefix=</option><replaceable>STRING</replaceable>
            </term>
            <listitem>
                <para>when generating source code, use <replaceable>STRING</replaceable>
                    as prefix to the exported C symbols.</para>
            </listitem>
        </varlistentry>
        <varlistentry>
            <term>
                <option>--crc-type=</option><replaceable>STRING</replaceable>
            </term>
            <listitem>
                <para>when generating source code, use <replaceable>STRING</replaceable> as crc_t type.</para>
            </listitem>
        </varlistentry>
        <varlistentry>
            <term>
                <option>--include-file=</option><replaceable>FILE</replaceable>
            </term>
            <listitem>
                <para>when generating source code, include also <replaceable>FILE</replaceable> as header file.
                    This option can be specified multiple times.</para>
            </listitem>
        </varlistentry>
        <varlistentry>
            <term>
                <option>-o</option><replaceable>FILE</replaceable>
            </term>
            <term>
                <option>--output=</option><replaceable>FILE</replaceable>
            </term>
            <listitem>
                <para>write the generated code to <replaceable>FILE</replaceable> instead of <filename>stdout</filename>.</para>
            </listitem>
        </varlistentry>
    </variablelist>
    </refsect1>

    <refsect1><title>The CRC Parametric Model</title>
        <para>
            The parametric model follows Ross N. Williams' convention described in
            <ulink url="http://www.ross.net/crc/crcpaper.html">A Painless Guide to CRC Error Detection Algorithms</ulink>,
            often called the Rocksoft Model.
            Since most people are familiar with this kind of parameters, &project_name; follows this convention, described as follows:
            <glosslist>
                <glossentry>
                    <glossterm><replaceable>&width;</replaceable></glossterm>
                    <glossdef>
                        <para>
                        The number of significant bits in the CRC <replaceable>&poly;</replaceable>,
                        excluding the most significant 1.
                        This will also be the number of bits in the final CRC result.
                        In previous versions of &project_name; only multiples of 8 could be used as
                        <replaceable>&width;</replaceable> for the <replaceable>&table-driven;</replaceable> algorithm.
                        As of version 0.7.5 any value is accepted for <replaceable>&width;</replaceable> for all algorithms.
                        </para>
                    </glossdef>
                </glossentry>
                <glossentry>
                    <glossterm><replaceable>&poly;</replaceable></glossterm>
                    <glossdef>
                        <para>
                        The unreflected polynomial of the CRC algorithm.
                        </para>
                        <para>
                        The <replaceable>&poly;</replaceable> may be specified in its standard form,
                        i.e. with bit <replaceable>&width;</replaceable>+1 set to 1, but the most significant
                        bit may also be omitted.
                        For example, both numbers 0x18005 and 0x8005 are accepted for a 16-bit
                        <replaceable>&poly;</replaceable>.
                        </para>
                    </glossdef>
                </glossentry>
                <glossentry>
                    <glossterm><replaceable>&reflect_in;</replaceable></glossterm>
                    <glossdef>
                        <para>
                        Reflect the octets of the message before processing them.
                        </para>
                        <para>
                        A word is reflected or reversed by <quote>flipping</quote> its bits around the
                        mid-point of the word.
                        The most significant bit of the word is moved to the least significant position,
                        the second-most significant bit is moved to the second-least significant position
                        and so on.
                        The reflected value of 0xa3 (10100010b) is 0x45 (01000101b), for example.
                        </para>
                        <para>
                        Some CRC algorithms can be implemented more efficiently in a bit reversed version,
                        that's why many of the standard CRC models use reflected input octets.
                        </para>
                    </glossdef>
                </glossentry>
                <glossentry>
                    <glossterm><replaceable>&xor_in;</replaceable></glossterm>
                    <glossdef>
                        <para>
                        The initial value (usually all 0 or all 1) for algorithms which operate on the
                        non-augmented message, that is, any algorithm other than the
                        <replaceable>&bit-by-bit;</replaceable> one.
                        This value can be interpreted as a value which will be XOR-ed into the CRC register
                        after <replaceable>&width;</replaceable> iterations of the
                        <replaceable>&bit-by-bit;</replaceable> algorithm.
                        This implies that the simple <replaceable>&bit-by-bit;</replaceable> algorithm must
                        calculate the initial value using some sort of reverse CRC algorithm on the
                        <replaceable>&xor_in;</replaceable> value.
                        </para>
                    </glossdef>
                </glossentry>
                <glossentry>
                    <glossterm><replaceable>&reflect_out;</replaceable></glossterm>
                    <glossdef>
                        <para>
                        Reflect the final CRC result. This operation takes place before XOR-ing the final CRC
                        value with the <replaceable>&xor_out;</replaceable> parameter.
                        </para>
                    </glossdef>
                </glossentry>
                <glossentry>
                    <glossterm><replaceable>&xor_out;</replaceable></glossterm>
                    <glossdef>
                        <para>
                        A value (usually all bits 0 or all 1) which will be XOR-ed to the final CRC value.
                        </para>
                    </glossdef>
                </glossentry>
                <glossentry>
                    <glossterm><replaceable>&check;</replaceable></glossterm>
                    <glossdef>
                        <para>
                        This value is not exactly a parameter of a model but it is sometimes given together
                        with the Rocksoft Model parameters.
                        It is the CRC value of the parametrised model over the string
                        <quote><replaceable>123456789</replaceable></quote> and
                        can be used as a sanity check for a particular CRC implementation.
                        </para>
                    </glossdef>
                </glossentry>
            </glosslist>
        </para>
    </refsect1>

    <refsect1><title>Code generation</title>
        <para>
        In the default configuration, the generated code is strict ISO C99.
        A minimal set of three functions are defined for each algorithm:
        <function>crc_init()</function>, <function>crc_update()</function> and <function>crc_finalize()</function>.
        Depending on the number of parameters given to &project_name;, a different interface will be defined.
        A fully parametrised model has a simpler API, while the generated code for a runtime-specified
        implementation requires a pointer to a configuration structure as first parameter to all functions.
        </para>
        <para>
        The generated source code uses the type <type>crc_t</type>, which is used throughout the code
        to hold intermediate results and also the final CRC value.
        It is defined in the generated header file and its type may be overridden with the
        <option>--crc-type</option> option.
        </para>

        <refsect2><title>Fully parametrised models</title>
            <para>
            The prototypes of the CRC functions are normally generated by &project_name; using the
            <replaceable>--generate h</replaceable> option.
            The CRC functions for a fully parametrised model will look like:
            </para>
            <funcsynopsis>
                <funcsynopsisinfo>
#include &lt;stdlib.h&gt;
typedef uint16_t crc_t;         /* &project_name; will use an appropriate size here */
                </funcsynopsisinfo>
                <funcprototype>
                    <?dbhtml funcsynopsis-style='ansi'?>
                    <funcdef>crc_t <function>crc_init</function></funcdef>
                    <void/>
                </funcprototype>

                <funcprototype>
                    <?dbhtml funcsynopsis-style='ansi'?>
                    <funcdef>crc_t <function>crc_update</function></funcdef>
                    <paramdef>crc_t <parameter>crc</parameter></paramdef>
                    <paramdef>const unsigned char *<parameter>data</parameter></paramdef>
                    <paramdef>size_t <parameter>data_len</parameter></paramdef>
                </funcprototype>

                <funcprototype>
                    <?dbhtml funcsynopsis-style='ansi'?>
                    <funcdef>crc_t <function>crc_finalize</function></funcdef>
                    <paramdef>crc_t <parameter>crc</parameter></paramdef>
                </funcprototype>
            </funcsynopsis>

            <para>
            The code snippet below shows how to use the generated functions.
            <programlisting>
#include "&project_name;_generated_crc.h"
#include &lt;stdio.h&gt;

int main(void)
{
    static const unsigned char str1[] = "1234";
    static const unsigned char str2[] = "56789";
    crc_t crc;

    crc = crc_init();
    crc = crc_update(crc, str1, sizeof(str1) - 1);
    crc = crc_update(crc, str2, sizeof(str2) - 1);
    /* more calls to crc_update... */
    crc = crc_finalize(crc);

    printf("0x%lx\n", (long)crc);
    return 0;
}
            </programlisting>
            </para>
        </refsect2>

        <refsect2><title>Models with runtime-configurable parameters</title>
            <para>
            When the model is not fully defined then the missing parameters are stored in a structure of
            type <type>crc_cfg_t</type>.
            If a CRC function requires a value from the <type>crc_cfg_t</type> structure, then the first
            function argument is always a pointer to that structure.
            All fields of the configuration structure must be properly initialised before the first call
            to any CRC function.
            </para>
            <para>
            If the <replaceable>&width;</replaceable> was not specified when the code was generated, then
            the <type>crc_cfg_t</type> structure will contain three more fields:
            <parameter>msb_mask</parameter>, <parameter>crc_mask</parameter> and <parameter>crc_shift</parameter>.
            They are defined for performance reasons and must be initialised to the value given next to the
            field definition.
            </para>
            <para>
            For example, a completely undefined CRC implementation will generate a <type>crc_cfg_t</type>
            structure as below:
            <programlisting>
typedef struct {
    unsigned int width;
    crc_t poly;
    bool reflect_in;
    crc_t xor_in;
    bool reflect_out;
    crc_t xor_out;

    // internal parameters
    crc_t msb_mask;             // initialise as 1UL &lt;&lt; (cfg-&gt;width - 1)
    crc_t crc_mask;             // initialise as (cfg-&gt;msb_mask - 1) | cfg-&gt;msb_mask
    unsigned int crc_shift;     // initialise as cfg-&gt;width &lt; 8 ? 8 - cfg-&gt;width : 0
} crc_cfg_t;
            </programlisting>
            </para>
            <para>
            <parameter>msb_mask</parameter> is a bitmask with the most significant bit of a
            <replaceable>&width;</replaceable> bits wide data type set to 1.

            <parameter>crc_mask</parameter> is a bitmask with all bits of a
            <replaceable>&width;</replaceable> bits wide data type set to 1.

            <parameter>crc_shift</parameter> is a shift counter that is used when
            <replaceable>&width;</replaceable> is less than 8.
            It is the number of bits to shift the CRC register to align its top bit to a byte boundary.
            </para>

            <para>
            The file <filename>test/main.c</filename> in the source package of &project_name;
            contains a fully featured example of how to use the generated source code.
            A shorter, more compact <code>main()</code> function can be generated with the
            <replaceable>--generate c-main</replaceable> option.
            This second variant is the better option as it will always output valid code when
            some of the CRC parameters are known and some are unknown during code generation.
            </para>
        </refsect2>
    </refsect1>

    <refsect1><title>Examples</title>
        <para>
            <glosslist>
                <glossentry>
                    <glossterm>Calculate the CRC-32 checksum of the string <quote>123456789</quote>:</glossterm>
                    <glossdef>
                        <para>
                        <userinput>python pycrc.py --model crc-32 --check-string 123456789</userinput>
                        </para>
                    </glossdef>
                </glossentry>
                <glossentry>
                    <glossterm>Generate the source code of the table-driven algorithm for an embedded application.</glossterm>
                    <glossdef>
                        <para>
                        The table index width of 4 bits ensures a moderate memory usage.
                        To be precise, the size of the resulting table will be <code>16 * sizeof(crc_t)</code>.
                        </para>
                        <para>
                        <userinput>python pycrc.py --model crc-16 --algorithm table-driven --table-idx-width 4 --generate h -o crc.h</userinput>
                        </para>
                        <para>
                        <userinput>python pycrc.py --model crc-16 --algorithm table-driven --table-idx-width 4 --generate c -o crc.c</userinput>
                        </para>
                        <para>
                        A variant of the <replaceable>c</replaceable> target is <replaceable>c-main</replaceable>:
                        this target will generate a simple <replaceable>main()</replaceable> function in addition to
                        the CRC functions:
                        </para>
                        <para>
                        <userinput>python pycrc.py --model crc-16 --algorithm table-driven --table-idx-width 4 --generate c-main -o crc.c</userinput>
                        </para>
                    </glossdef>
                </glossentry>
                <glossentry>
                    <glossterm>Generate the CRC table only:</glossterm>
                    <glossdef>
                        <para>
                        <userinput>python pycrc.py --model kermit --generate table -o crc-table.txt</userinput>
                        </para>
                    </glossdef>
                </glossentry>
            </glosslist>
        </para>
    </refsect1>

    <refsect1><title>See Also</title>
        <para>
            The homepage of &project_name; is <ulink url="&project_homepage;">&project_homepage;</ulink>.
        </para>
        <para>
            A list of common CRC models is at <ulink url="&project_models;">&project_models;</ulink>.
            For a long list of known CRC models, see Greg Cook's
            <ulink url="http://reveng.sourceforge.net/crc-catalogue/">Catalogue of Parameterised CRC Algorithms</ulink>.
        </para>
    </refsect1>

    <refsect1><title>Copyright</title>
        <para>
            This work is licensed under a
            <ulink url="http://creativecommons.org/licenses/by-sa/3.0/">Creative Commons Attribution-Share Alike 3.0 Unported License</ulink>.
        </para>
    </refsect1>

</refentry><|MERGE_RESOLUTION|>--- conflicted
+++ resolved
@@ -102,30 +102,24 @@
                     </para>
                 </listitem>
                 <listitem>
-<<<<<<< HEAD
                     <para>
                         <replaceable>&bitwise-expression;</replaceable> or <replaceable>&bwe;</replaceable>:
-                        calculates the CRC byte-wise using bitwise expressions (such as binary and, not, xor, bit-shifts etc).
-                        This algorithm uses the same approach as the <replaceable>&table-driven;</replaceable> variant, but uses a logical operations instead
-                        of a lookup-table. It is slightly slower than the <replaceable>&table-driven;</replaceable> algorithm, but without the overhead
-                        of a lookup-table.
+                        calculates the CRC byte-wise using bitwise expressions (such as binary and, not, xor,
+                        bit-shifts etc).
+                        This algorithm uses the same approach as the <replaceable>&table-driven;</replaceable>
+                        variant, but uses a logical operations instead of a lookup-table. It is slightly
+                        slower than the <replaceable>&table-driven;</replaceable> algorithm, but without the
+                        overhead of a lookup-table.
                     </para>
                     <para>
-                        This is an experimental feature and will in most cases result in a slower and bigger binary than any other algorithm.
+                        This is an experimental feature and will in most cases result in a slower and bigger
+                        binary than any other algorithm.
                         This option is only valid for code generation, not for checking strings or files.
                         It can take a long time to generate the output for models with a big &width; parameter.
                         Use with care.
                     </para>
                 </listitem>
                 <listitem>
-                    <para>
-                        <replaceable>&table-driven;</replaceable> or <replaceable>&tbl;</replaceable>: the standard table driven algorithm.
-                        This is the fastest variant because it operates on one byte at a time, as opposed to bits, and uses a look-up table of 256 elements, 
-                        which might not be feasible for small embedded systems, though. Anyway, the number of elements in the look-up table can be reduced by 
-                        means of the <option>--table-idx-width</option> command line switch. By using 4 bits (16 elements in the look-up table) a significant 
-                        speed-up can be measured with respect to the <replaceable>&bit-by-bit;</replaceable> or <replaceable>&bit-by-bit-fast;</replaceable>
-                        algorithms.
-=======
                     <para><replaceable>&table-driven;</replaceable> or <replaceable>&tbl;</replaceable>:
                         the standard table driven algorithm.
                         This is the fastest variant because it operates on one byte at a time, as opposed to one
@@ -135,7 +129,6 @@
                         with the <option>--table-idx-width</option> command line switch.
                         The value of 4 bits for the table index (16 elements in the look-up table) can be a good
                         compromise between execution speed and code size.
->>>>>>> b9e54428
                     </para>
                 </listitem>
             </itemizedlist>
