# -*- coding: Latin-1 -*-

#  pycrc -- parameterisable CRC calculation utility and C source code generator
#
#  Copyright (c) 2006-2012  Thomas Pircher  <tehpeh@gmx.net>
#
#  Permission is hereby granted, free of charge, to any person obtaining a copy
#  of this software and associated documentation files (the "Software"), to
#  deal in the Software without restriction, including without limitation the
#  rights to use, copy, modify, merge, publish, distribute, sublicense, and/or
#  sell copies of the Software, and to permit persons to whom the Software is
#  furnished to do so, subject to the following conditions:
#
#  The above copyright notice and this permission notice shall be included in
#  all copies or substantial portions of the Software.
#
#  THE SOFTWARE IS PROVIDED "AS IS", WITHOUT WARRANTY OF ANY KIND, EXPRESS OR
#  IMPLIED, INCLUDING BUT NOT LIMITED TO THE WARRANTIES OF MERCHANTABILITY,
#  FITNESS FOR A PARTICULAR PURPOSE AND NONINFRINGEMENT. IN NO EVENT SHALL THE
#  AUTHORS OR COPYRIGHT HOLDERS BE LIABLE FOR ANY CLAIM, DAMAGES OR OTHER
#  LIABILITY, WHETHER IN AN ACTION OF CONTRACT, TORT OR OTHERWISE, ARISING
#  FROM, OUT OF OR IN CONNECTION WITH THE SOFTWARE OR THE USE OR OTHER DEALINGS
#  IN THE SOFTWARE.


"""
Option parsing library for pycrc.
use as follows:

   from crc_opt import Options

   opt = Options()
   opt.parse(sys.argv[1:])
"""

from optparse import OptionParser, Option, OptionValueError
from copy import copy
import sys
from crc_models import CrcModels


# Class Options
###############################################################################
class Options(object):
    """
    The options parsing and validating class.
    """

    # Program details
    ProgramName    = "pycrc"
    Version        = "0.7.11"
    VersionStr     = "%s v%s" % (ProgramName, Version)
    WebAddress     = "http://www.tty1.net/pycrc/"

    # Bitmap of the algorithms
    Algo_None               = 0x00
    Algo_Bit_by_Bit         = 0x01
    Algo_Bit_by_Bit_Fast    = 0x02
    Algo_Bitwise_Expression = 0x04
    Algo_Table_Driven       = 0x08

    Action_Check_String     = 0x01
    Action_Check_Hex_String = 0x02
    Action_Check_File       = 0x03
    Action_Generate_H       = 0x04
    Action_Generate_C       = 0x05
    Action_Generate_C_Main  = 0x06
    Action_Generate_Table   = 0x07


    # Class constructor
    ###############################################################################
    def __init__(self):
        self.Width          = None
        self.Poly           = None
        self.ReflectIn      = None
        self.XorIn          = None
        self.ReflectOut     = None
        self.XorOut         = None
        self.TableIdxWidth  = 8
        self.TableWidth     = 1 << self.TableIdxWidth
        self.Verbose        = False
        self.CheckString    = "123456789"
        self.MSB_Mask       = None
        self.Mask           = None

        self.Algorithm      = self.Algo_None
        self.SymbolPrefix   = "crc_"
        self.CrcType        = None
        self.IncludeFile    = None
        self.OutputFile     = None
        self.Action         = self.Action_Check_String
        self.CheckFile      = None
        self.CStd           = None
        self.UndefinedCrcParameters = False


    # function parse
    ###############################################################################
    def parse(self, argv = None):
        """
        Parses and validates the options given as arguments
        """
        usage = """\
%prog [OPTIONS]

To generate the checksum of a string or hexadecimal data:
    %prog [model] --check-string "123456789"
    %prog [model] --check-hexstring "313233343536373839"

To generate the checksum of a file:
    %prog [model] --check-file filename

To generate the c-source and write it to filename:
    %prog [model] --generate c -o filename

The model can be defined by the --model switch or by specifying each of the
following parameters:
    --width --poly --reflect-in --xor-in --reflect-out --xor-out"""

        models = CrcModels()
        model_list = ", ".join(models.getList())
        parser = OptionParser(option_class=MyOption, usage=usage, version=self.VersionStr)
        parser.add_option("-v", "--verbose",
                        action="store_true", dest="verbose", default=False,
                        help="print information about the model")
        parser.add_option("--check-string",
                        action="store", type="string", dest="check_string",
                        help="calculate the checksum of the given string (default: '123456789')", metavar="STRING")
        parser.add_option("--check-hexstring",
                        action="store", type="string", dest="check_hexstring",
                        help="calculate the checksum of the given hexadecimal number string", metavar="STRING")
        parser.add_option("--check-file",
                        action="store", type="string", dest="check_file",
                        help="calculate the checksum of the given file", metavar="FILE")
        parser.add_option("--generate",
                        action="store", type="string", dest="generate", default=None,
                        help="choose which type of code to generate from {c, h, c-main, table}", metavar="CODE")
        parser.add_option("--std",
                        action="store", type="string", dest="c_std", default="C99",
                        help="C standard style of the generated code from {C89, ANSI, C99}", metavar="STD")
        parser.add_option("--algorithm",
                        action="store", type="string", dest="algorithm", default="all",
<<<<<<< HEAD
                        help="choose an algorithm from {bit-by-bit, bit-by-bit-fast, bitwise-expression, table-driven, all}", metavar="ALGO")
=======
                        help="choose an algorithm from {bit-by-bit, bbb, bit-by-bit-fast, bbbf, table-driven, td, all}", metavar="ALGO")
>>>>>>> 6f1a4356
        parser.add_option("--model",
                        action="callback", callback=self.model_cb, type="string", dest="model", default=None,
                        help="choose a parameter set from {%s}" % model_list, metavar="MODEL")
        parser.add_option("--width",
                        action="store", type="hex", dest="width",
                        help="use NUM bits in the polynomial", metavar="NUM")
        parser.add_option("--poly",
                        action="store", type="hex", dest="poly",
                        help="use HEX as Polynom", metavar="HEX")
        parser.add_option("--reflect-in",
                        action="store", type="bool", dest="reflect_in",
                        help="reflect input bytes", metavar="BOOL")
        parser.add_option("--xor-in",
                        action="store", type="hex", dest="xor_in",
                        help="use HEX as initial value", metavar="HEX")
        parser.add_option("--reflect-out",
                        action="store", type="bool", dest="reflect_out",
                        help="reflect output bytes", metavar="BOOL")
        parser.add_option("--xor-out",
                        action="store", type="hex", dest="xor_out",
                        help="xor the final crc value with HEX", metavar="HEX")
        parser.add_option("--table-idx-width",
                        action="store", type="int", dest="table_idx_width",
                        help="use NUM bits to index the crc table; NUM must be one of the values {1, 2, 4, 8}", metavar="NUM")
        parser.add_option("--symbol-prefix",
                        action="store", type="string", dest="symbol_prefix",
                        help="when generating source code, use STRING as prefix to the generated symbols", metavar="STRING")
        parser.add_option("--crc-type",
                        action="store", type="string", dest="crc_type",
                        help="when generating source code, use STRING as crc_t type", metavar="STRING")
        parser.add_option("--include-file",
                        action="store", type="string", dest="include_file",
                        help="when generating source code, use FILE as additional include file", metavar="FILE")
        parser.add_option("-o", "--output",
                        action="store", type="string", dest="output_file",
                        help="write the generated code to file instead to stdout", metavar="FILE")

        (options, args) = parser.parse_args(argv)

        undefined_params = []
        if options.width != None:
            self.Width = options.width
        else:
            undefined_params.append("--width")
        if options.poly != None:
            self.Poly = options.poly
        else:
            undefined_params.append("--poly")
        if options.reflect_in != None:
            self.ReflectIn = options.reflect_in
        else:
            undefined_params.append("--reflect-in")
        if options.xor_in != None:
            self.XorIn = options.xor_in
        else:
            undefined_params.append("--xor-in")
        if options.reflect_out != None:
            self.ReflectOut = options.reflect_out
        else:
            undefined_params.append("--reflect-out")
        if options.xor_out != None:
            self.XorOut = options.xor_out
        else:
            undefined_params.append("--xor-out")
        if options.table_idx_width != None:
            if options.table_idx_width == 1 or \
                    options.table_idx_width == 2 or \
                    options.table_idx_width == 4 or \
                    options.table_idx_width == 8:
                self.TableIdxWidth = options.table_idx_width
                self.TableWidth = 1 << options.table_idx_width
            else:
                sys.stderr.write("%s: error: unsupported table-idx-width %d\n" % (sys.argv[0], options.table_idx_width))
                sys.exit(1)

        if self.Poly != None and self.Poly % 2 == 0:
            sys.stderr.write("%s: warning: the polynomial 0x%x is even. A valid CRC polynomial must be odd.\n" % (sys.argv[0], self.Poly))

        if self.Width != None:
            if self.Width <= 0:
                sys.stderr.write("%s: error: Width must be strictly positive\n" % sys.argv[0])
                sys.exit(1)
            self.MSB_Mask = 0x1 << (self.Width - 1)
            self.Mask = ((self.MSB_Mask - 1) << 1) | 1
            if self.Poly != None:
                self.Poly = self.Poly & self.Mask
            if self.XorIn != None:
                self.XorIn = self.XorIn & self.Mask
            if self.XorOut != None:
                self.XorOut = self.XorOut & self.Mask
        else:
            self.MSB_Mask = None
            self.Mask = None

        if self.Width           == None or \
                self.Poly       == None or \
                self.ReflectIn  == None or \
                self.XorIn      == None or \
                self.ReflectOut == None or \
                self.XorOut     == None:
            self.UndefinedCrcParameters = True
        else:
            self.UndefinedCrcParameters = False

        if options.algorithm != None:
            alg = options.algorithm.lower()
            if alg in set(["bit-by-bit", "bbb", "all"]):
                self.Algorithm      |= self.Algo_Bit_by_Bit
            if alg in set(["bit-by-bit-fast", "bbbf", "all"]):
                self.Algorithm      |= self.Algo_Bit_by_Bit_Fast
<<<<<<< HEAD
            if alg == "bitwise-expression"  or alg == "all":
                self.Algorithm      |= self.Algo_Bitwise_Expression
            if alg == "table-driven" or alg == "all":
=======
            if alg in set(["table-driven", "td", "all"]):
>>>>>>> 6f1a4356
                self.Algorithm      |= self.Algo_Table_Driven
            if self.Algorithm == 0:
                sys.stderr.write("%s: error: unknown algorithm %s\n" % (sys.argv[0], options.algorithm))
                sys.exit(1)
        if self.Algorithm & self.Algo_Bitwise_Expression and self.UndefinedCrcParameters:
            if self.Algorithm == self.Algo_Bitwise_Expression:
                sys.stderr.write("Error: algorithm %s not applicable with undefined parameters\n" % options.algorithm)
                sys.exit(1)
            else:
                self.Algorithm &= ~(self.Algo_Bitwise_Expression)

        if options.c_std != None:
            std = options.c_std.upper()
            if std == "ANSI" or std == "C89":
                self.CStd = "C89"
            elif std == "C99":
                self.CStd = std
            else:
                sys.stderr.write("%s: error: unknown C standard %s\n" % (sys.argv[0], options.c_std))
                sys.exit(1)
        if options.symbol_prefix != None:
            self.SymbolPrefix = options.symbol_prefix
        if options.include_file != None:
            self.IncludeFile = options.include_file
        if options.crc_type != None:
            self.CrcType = options.crc_type
        if options.output_file != None:
            self.OutputFile = options.output_file
        op_count = 0
        if options.check_string != None:
            self.Action         = self.Action_Check_String
            self.CheckString    = options.check_string
            self.Algorithm &= ~(self.Algo_Bitwise_Expression)
            op_count += 1
        if options.check_hexstring != None:
            self.Action         = self.Action_Check_Hex_String
            self.CheckString    = options.check_hexstring
            self.Algorithm &= ~(self.Algo_Bitwise_Expression)
            op_count += 1
        if options.check_file != None:
            self.Action         = self.Action_Check_File
            self.CheckFile      = options.check_file
            self.Algorithm &= ~(self.Algo_Bitwise_Expression)
            op_count += 1
        if options.generate != None:
            arg = options.generate.lower()
            if arg == 'h':
                self.Action = self.Action_Generate_H
            elif arg == 'c':
                self.Action = self.Action_Generate_C
            elif arg == 'c-main':
                self.Action = self.Action_Generate_C_Main
            elif arg == 'table':
                self.Action = self.Action_Generate_Table
            else:
                sys.stderr.write("%s: error: don't know how to generate %s\n" % (sys.argv[0], options.generate))
                sys.exit(1)
            op_count += 1

            if self.Action == self.Action_Generate_Table:
                if self.Algorithm & self.Algo_Table_Driven == 0:
                    sys.stderr.write("%s: error: the --generate table option is incompatible with the --algorithm option\n" % sys.argv[0])
                    sys.exit(1)
                self.Algorithm = self.Algo_Table_Driven
            elif self.Algorithm not in set([self.Algo_Bit_by_Bit, self.Algo_Bit_by_Bit_Fast, self.Algo_Bitwise_Expression, self.Algo_Table_Driven]):
                sys.stderr.write("%s: error: select an algorithm to be used in the generated file\n" % sys.argv[0])
                sys.exit(1)
        else:
            if self.TableIdxWidth != 8:
                sys.stderr.write("%s: warning: reverting to Table Index Width = 8 for internal CRC calculation\n" % sys.argv[0])
                self.TableIdxWidth = 8
                self.TableWidth = 1 << options.table_idx_width
        if op_count == 0:
            self.Action = self.Action_Check_String
        if op_count > 1:
            sys.stderr.write("%s: error: too many actions scecified\n" % sys.argv[0])
            sys.exit(1)

        if (self.Algorithm == self.Algo_Bitwise_Expression) and \
            (self.Action == self.Action_Check_String or self.Action == self.Action_Check_Hex_String or self.Action == self.Action_Check_File):
            sys.stderr.write("Error: algorithm %s is only applicable to generate source code\n" % options.algorithm)
            sys.exit(1)

        if len(args) != 0:
            sys.stderr.write("%s: error: unrecognized argument(s): %s\n" % (sys.argv[0], " ".join(args)))
            sys.exit(1)

        if self.UndefinedCrcParameters and self.Action in set((self.Action_Check_String, self.Action_Check_Hex_String, self.Action_Check_File, self.Action_Generate_Table)):
            sys.stderr.write("%s: error: undefined parameters: Add %s or use --model\n" % (sys.argv[0], ", ".join(undefined_params)))
            sys.exit(1)
        self.Verbose = options.verbose


    # function model_cb
    ##############################################################################
    def model_cb(self, option, opt_str, value, parser):
        """
        This function sets up the single parameters if the 'model' option has been selected
        by the user.
        """
        model_name = value.lower()
        models = CrcModels()
        model = models.getParams(model_name)
        if model != None:
            setattr(parser.values, 'width',         model['width'])
            setattr(parser.values, 'poly',          model['poly'])
            setattr(parser.values, 'reflect_in',    model['reflect_in'])
            setattr(parser.values, 'xor_in',        model['xor_in'])
            setattr(parser.values, 'reflect_out',   model['reflect_out'])
            setattr(parser.values, 'xor_out',       model['xor_out'])
        else:
            models = CrcModels()
            model_list = ", ".join(models.getList())
            raise OptionValueError("unsupported model %s.  Supported models are: %s." % (value, model_list))


# function check_hex
###############################################################################
def check_hex(option, opt, value):
    """
    Checks if a value is given in a decimal integer of hexadecimal reppresentation.
    Returns the converted value or rises an exception on error.
    """
    try:
        if value.lower().startswith("0x"):
            return int(value, 16)
        else:
            return int(value)
    except ValueError:
        raise OptionValueError("option %s: invalid integer or hexadecimal value: %r" % (opt, value))


# function check_bool
###############################################################################
def check_bool(option, opt, value):
    """
    Checks if a value is given as a boolean value (either 0 or 1 or "true" or "false")
    Returns the converted value or rises an exception on error.
    """
    if value.isdigit():
        return int(value, 10) != 0
    elif value.lower() == "false":
        return False
    elif value.lower() == "true":
        return True
    else:
        raise OptionValueError("option %s: invalid boolean value: %r" % (opt, value))


# Class MyOption
###############################################################################
class MyOption(Option):
    """
    New option parsing class extends the Option class
    """
    TYPES = Option.TYPES + ("hex", "bool")
    TYPE_CHECKER = copy(Option.TYPE_CHECKER)
    TYPE_CHECKER["hex"] = check_hex
    TYPE_CHECKER["bool"] = check_bool
<|MERGE_RESOLUTION|>--- conflicted
+++ resolved
@@ -141,11 +141,7 @@
                         help="C standard style of the generated code from {C89, ANSI, C99}", metavar="STD")
         parser.add_option("--algorithm",
                         action="store", type="string", dest="algorithm", default="all",
-<<<<<<< HEAD
-                        help="choose an algorithm from {bit-by-bit, bit-by-bit-fast, bitwise-expression, table-driven, all}", metavar="ALGO")
-=======
-                        help="choose an algorithm from {bit-by-bit, bbb, bit-by-bit-fast, bbbf, table-driven, td, all}", metavar="ALGO")
->>>>>>> 6f1a4356
+                        help="choose an algorithm from {bit-by-bit, bbb, bit-by-bit-fast, bbbf, bitwise-expression, be, table-driven, td, all}", metavar="ALGO")
         parser.add_option("--model",
                         action="callback", callback=self.model_cb, type="string", dest="model", default=None,
                         help="choose a parameter set from {%s}" % model_list, metavar="MODEL")
@@ -256,13 +252,9 @@
                 self.Algorithm      |= self.Algo_Bit_by_Bit
             if alg in set(["bit-by-bit-fast", "bbbf", "all"]):
                 self.Algorithm      |= self.Algo_Bit_by_Bit_Fast
-<<<<<<< HEAD
-            if alg == "bitwise-expression"  or alg == "all":
+            if alg in set(["bitwise-expression", "be", "all"]):
                 self.Algorithm      |= self.Algo_Bitwise_Expression
-            if alg == "table-driven" or alg == "all":
-=======
             if alg in set(["table-driven", "td", "all"]):
->>>>>>> 6f1a4356
                 self.Algorithm      |= self.Algo_Table_Driven
             if self.Algorithm == 0:
                 sys.stderr.write("%s: error: unknown algorithm %s\n" % (sys.argv[0], options.algorithm))
